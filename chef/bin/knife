#!/usr/bin/env ruby
#
# ./knife - Chef CLI interface 
#
# Author:: Adam Jacob (<adam@opscode.com>)
# Copyright:: Copyright (c) 2009 Opscode, Inc.
# License:: Apache License, Version 2.0
#
# Licensed under the Apache License, Version 2.0 (the "License");
# you may not use this file except in compliance with the License.
# You may obtain a copy of the License at
# 
#     http://www.apache.org/licenses/LICENSE-2.0
# 
# Unless required by applicable law or agreed to in writing, software
# distributed under the License is distributed on an "AS IS" BASIS,
# WITHOUT WARRANTIES OR CONDITIONS OF ANY KIND, either express or implied.
# See the License for the specific language governing permissions and
# limitations under the License.

$:.unshift(File.expand_path(File.join(File.dirname(__FILE__), "..", "lib")))

require 'rubygems'
<<<<<<< HEAD
require 'chef/application/knife'
=======
require 'thor'
require 'chef'
require 'chef/node'
require 'chef/role'
require 'chef/data_bag'
require 'chef/data_bag_item'
require 'chef/rest'
require 'chef/search/query'
require 'tmpdir'
require 'uri'

Chef::Config.from_file("/etc/chef/client.rb")
Chef::Log.level = (ENV.has_key?("LOG_LEVEL") ? ENV["LOG_LEVEL"].to_sym : Chef::Config[:log_level])
Mixlib::Authentication::Log.logger = Chef::Log.logger

API_OPSCODE_USER=ENV['OPSCODE_USER']
API_OPSCODE_KEY=ENV['OPSCODE_KEY']
Chef::Config[:node_name] = API_OPSCODE_USER
Chef::Config[:client_key] = API_OPSCODE_KEY

raise StandardError, "Please set OPSCODE_USER and OPSCODE_KEY" unless ENV['OPSCODE_USER'] && ENV['OPSCODE_KEY']

class Knife < Thor

  #########
  # Nodes #
  #########
  desc "list_nodes", "List all the nodes in the system"
  method_options :show_uri => :boolean
  def list_nodes
    setup
    puts JSON.pretty_generate(get_list("nodes"))
  end

  desc "show_node", "Show a node"
  method_options :node => :required, :attribute => :string, :run_list => :boolean
  def show_node
    setup
    node = get_node
    display = node
    if options[:attribute]
      options[:attribute].split(".").each do |attr|
        display = display[attr]
      end
    end
    if options[:run_list]
      display = node.run_list.run_list
    end
    puts JSON.pretty_generate(display)
  end

  desc "edit_node", "Edit a node with your $EDITOR"
  method_options :node => :required, :attribute => :string
  def edit_node
    setup
    node = get_node
    to_edit = node
    new_node = nil

    if options[:attribute]

      attr_bits = options[:attribute].split(".")
      to_edit = node
      attr_bits.each do |attr|
        to_edit = to_edit[attr]
      end
      edited_data = JSON.parse(edit_data(to_edit))

      walker = node
      attr_bits.each_index do |i|
        if (attr_bits.length - 1) == i
          walker[attr_bits[i]] = edited_data
        else
          walker = walker[attr_bits[i]]
        end
      end
      new_node = node
    else
      new_node = JSON.parse(edit_data(node))
    end

    save_node(new_node)
  end

  desc "delete_node", "Delete a node"
  method_options :node => :required
  def delete_node
    setup
    destroy_node
    puts "Done."
  end

  desc "delete_nodes", "Delete all nodes"
  def delete_nodes
    setup
    nodelist = get_list("nodes")
    destroy_nodes(nodelist)
  end

  desc "add_node_recipe", "Add a recipe to a node"
  method_options :recipe => :required, :after => :string, :node => :required
  def add_node_recipe
    setup
    node = get_node
    add_to_run_list(node, "recipe[#{options[:recipe]}]", options[:after])
    save_node(node)
    print_run_list(node)
  end

  desc "remove_node_recipe", "Remove a recipe from a node"
  method_options :recipe => :required, :node => :required
  def remove_node_recipe
    setup
    node = get_node
    node.run_list.remove("recipe[#{options[:recipe]}]")
    save_node(node)
    print_run_list(node)
  end

  desc "add_node_role", "Add a role to a node"
  method_options :role => :required, :after => :string, :node => :required
  def add_node_role
    setup
    node = get_node
    add_to_run_list(node, "role[#{options[:role]}]", options[:after])
    save_node(node)
    print_run_list(node)
  end

  desc "remove_node_role", "Remove a role from a node"
  method_options :role => :required, :node => :required
  def remove_node_role
    setup
    node = get_node
    node.run_list.remove("role[#{options[:role]}]")
    save_node(node)
    print_run_list(node)
  end

  desc "add_node_run_list", "Add an item to the run list for a node"
  method_options :item => :required, :after => :string, :node => :required
  def add_node_run_list
    setup
    node = get_node
    add_to_run_list(node, options[:item], options[:after])
    save_node(node)
    print_run_list(node)
  end

  desc "remove_node_run_list", "Remove an item from the run list for a node"
  method_options :item => :required, :node => :required
  def remove_node_run_list
    setup
    node = get_node
    node.run_list.remove(options[:item])
    save_node(node)
    print_run_list(node)
  end

  #########
  # Roles #
  #########
  desc "list_roles", "List all the roles in the system"
  method_options :show_uri => :boolean
  def list_roles
    setup
    puts JSON.pretty_generate(get_list("roles"))
  end

  desc "create_role", "Create a Role"
  method_options :role => :required, :rbfile => :string, :description => :string
  def create_role
    setup
    if options[:rbfile]
      role = get_role
    else
      role = {
        "name" => options[:role],
        "description" => options[:description] || "DESCRIPTION",
        "recipes" => [],
        "default_attributes" => { },
        "override_attributes" => { },
        "chef_type" => "role",
        "json_class" => "Chef::Role"
      }
    end
    result = JSON.parse(edit_data(role))
    @rest.post_rest("roles", result)
  end

  desc "show_role", "Show a role"
  method_options :role => :required
  def show_role
    setup
    puts JSON.pretty_generate(get_role)
  end

  desc "edit_role", "Edit a Role"
  method_options :role => :required, :rbfile => :string
  def edit_role
    setup
    role = get_role
    save_role(JSON.parse(edit_data(role)))
  end

  desc "delete_role", "Delete a role"
  method_options :role => :required
  def delete_role
    setup
    destroy_role
    puts "Done."
  end

  ###########
  # Clients #
  ###########
  desc "list_clients", "List all the API clients in the system"
  method_options :show_uri => :boolean
  def list_clients
    setup
    puts JSON.pretty_generate(get_list("clients"))
  end

  desc "create_client", "Create a Client"
  method_options :client => :required, :key => :required
  def create_client
    validation_name = ENV["OPSCODE_USER"]
    validation_key =  ENV["OPSCODE_KEY"]

    @vr = Chef::REST.new(Chef::Config[:chef_server_url], validation_name, validation_key)
    @vr.register(options[:client], options[:key])
    puts "Done."
  end

  desc "show_client", "Show a client"
  method_options :client => :required
  def show_client
    setup
    puts JSON.pretty_generate(get_client)
  end

  desc "reregister_client", "Re-Generate the key for a Client"
  method_options :client => :required, :key => :required
  def reregister_client
    setup
    r = @rest.put_rest("clients/#{options[:client]}", { :private_key => true })
    puts r["private_key"]
    File.open(options[:key], "w") do |f|
      f.print r["private_key"]
    end
  end

  desc "delete_client", "Delete a client"
  method_options :client => :required
  def delete_client
    setup
    destroy_client
    puts "Done."
  end

  desc "delete_clients", "Delete *all* clients"
  def delete_clients
    setup
    destroy_clients(get_list("clients"))
    puts "Done."
  end

  desc "delete cookbooks", "Delete *all* cookbooks"
  def delete_cookbooks
    setup
    destroy_cookbooks(get_list("cookbooks"))
    puts "Done."
  end


  #############
  # Cookbooks #
  #############
  desc "list_cookbooks", "List all the cookbooks on the server"
  method_options :show_uri => :boolean
  def list_cookbooks
    setup
    puts JSON.pretty_generate(get_list("cookbooks"))
  end

  desc "show_cookbook", "Show a cookbook"
  method_options :cookbook => :required
  def show_cookbook
    setup
    begin
      puts JSON.pretty_generate(get_cookbook)
    rescue Net::HTTPServerException
      raise unless $!.message =~ /Not Found/
      puts "No cookbook found for name '#{options[:cookbook]}'"
    end
  end

  desc "show_cookbook_attribute", "Show an attribute file in a cookbook"
  method_options :cookbook => :required, :file => :required
  def show_cookbook_attribute
    setup
    begin
      puts get_cookbook_part("attributes", { :id => options[:file] })
    rescue Net::HTTPServerException
      raise unless $!.message =~ /Not Found/
      puts "No cookbook part found for cookbook '#{options[:cookbook]}', attribute '#{options[:file]}'"
    end
  end

  desc "show_cookbook_definition", "Show a definition file in a cookbook"
  method_options :cookbook => :required, :file => :required
  def show_cookbook_definition
    setup
    begin
      puts get_cookbook_part("definitions", { :id => options[:file] })
    rescue Net::HTTPServerException
      raise unless $!.message =~ /Not Found/
      puts "No cookbook part found for cookbook '#{options[:cookbook]}', definition '#{options[:file]}'"
    end
  end

  desc "show_cookbook_file", "Show a remote file in a cookbook"
  method_options :cookbook => :required, :file => :required, :fqdn => :string, :platform => :string, :version => :string
  def show_cookbook_file
    setup
    opts = { :id => options[:file] }
    opts[:fqdn] = options[:fqdn] if options.has_key?(:fqdn)
    opts[:platform] = options[:platform] if options.has_key?(:platform)
    opts[:version] = options[:version] if options.has_key?(:version)

    begin
      puts get_cookbook_part("files", opts)
    rescue Net::HTTPServerException
      raise unless $!.message =~ /Not Found/
      puts "No file found for cookbook '#{options[:cookbook]}', file '#{options[:file]}'"
    end
  end

  desc "show_cookbook_library", "Show a library file in a cookbook"
  method_options :cookbook => :required, :file => :required
  def show_cookbook_library
    setup
    begin
      puts get_cookbook_part("libraries", { :id => options[:file] })
    rescue Net::HTTPServerException
      raise unless $!.message =~ /Not Found/
      puts "No library found for cookbook '#{options[:cookbook]}', library '#{options[:file]}'"
    end
  end

  desc "show_cookbook_recipe", "Show a recipe file in a cookbook"
  method_options :cookbook => :required, :file => :required
  def show_cookbook_recipe
    setup
    begin
      puts get_cookbook_part("recipes", { :id => options[:file] })
    rescue Net::HTTPServerException
      raise unless $!.message =~ /Not Found/
      puts "No recipe found for cookbook '#{options[:cookbook]}', recipe '#{options[:file]}'"
    end
  end

  desc "show_cookbook_template", "Show a template file in a cookbook"
  method_options :cookbook => :required, :file => :required, :fqdn => :string, :platform => :string, :version => :string
  def show_cookbook_template
    setup
    opts = { :id => options[:file] }
    opts[:fqdn] = options[:fqdn] if options.has_key?(:fqdn)
    opts[:platform] = options[:platform] if options.has_key?(:platform)
    opts[:version] = options[:version] if options.has_key?(:version)

    begin
      puts get_cookbook_part("templates", opts)
    rescue Net::HTTPServerException
      raise unless $!.message =~ /Not Found/
      puts "No template found for cookbook '#{options[:cookbook]}', recipe '#{options[:file]}'"
    end
  end

  desc "download_cookbook", "Download a tarball of a cookbook"
  method_options :cookbook => :required, :file => :required
  def download_cookbook
    setup
    Chef::Log.level(:debug)
    tf = @rest.get_rest("cookbooks/#{options[:cookbook]}/_content", true)
    FileUtils.cp(tf.path, options[:file])
    puts "Done."
  end

  desc "delete_cookbook", "Remove a cookbook"
  method_options :cookbook => :required
  def delete_cookbook
    setup
    begin
      destroy_cookbook
      puts "Done."
    rescue Net::HTTPServerException
      raise unless $!.message =~ /Not Found/
      puts "No cookbook found for name '#{options[:cookbook]}'"
    end
  end

  #############
  # Data Bags #
  #############
  desc "list_data", "List the available data bags"
  def list_data
    setup
    puts JSON.pretty_generate(get_list("data"))
  end

  desc "create_data", "Create a Data Bag"
  method_options :bag => :required
  def create_data
    setup
    bag = {
      "name" => options[:bag],
    }
    result = JSON.parse(edit_data(bag))
    @rest.post_rest("data", result)
  end

  desc "show_data", "Show a Data Bag"
  method_options :bag => :required
  def show_data
    setup
    puts JSON.pretty_generate(get_list("data/#{options[:bag]}"))
  end

  desc "delete_data", "Remove a data bag"
  method_options :bag => :required
  def delete_data
    setup
    destroy_data
    puts "Done."
  end

  desc "create_item", "Create an item in a data bag"
  method_options :bag => :required, :id => :required
  def create_item
    setup
    item = {
      "id" => options[:id]
    }
    result = JSON.parse(edit_data(item))
    @rest.put_rest("data/#{options[:bag]}/#{options[:id]}", result)
  end

  desc "show_item", "Show an item in a data bag"
  method_options :bag => :required, :id => :required
  def show_item
    setup
    puts JSON.pretty_generate(@rest.get_rest("data/#{options[:bag]}/#{options[:id]}"))
  end

  desc "edit_item", "Edit an item in a data bag"
  method_options :bag => :required, :id => :required
  def edit_item
    setup
    item = @rest.get_rest("data/#{options[:bag]}/#{options[:id]}")
    result = JSON.parse(edit_data(item))
    @rest.put_rest("data/#{options[:bag]}/#{options[:id]}", result)
    puts "Done."
  end

  desc "delete_item", "Remove a data bag item"
  method_options :bag => :required, :id => :required
  def delete_item
    setup
    destroy_item
    puts "Done."
  end

  ##########
  # Search #
  ##########

  desc "list_search", "List the available search indexes"
  def list_search
    setup
    puts JSON.pretty_generate(get_list("search"))
  end

  desc "search", "Search an index"
  method_options :i => :required, :q => :required, :sort => :string, :start => :string, :rows => :string, :attribute => :string, :raw => :string, :id_only => :string, :run_list => :string
  def search
    setup
    opts = {
      :sort => nil,
      :start => 0,
      :rows => 20
    }
    [ :sort, :start, :rows ].each do |o|
      opts[o] = options[o] if options.has_key?(o)
    end
    q = Chef::Search::Query.new

    display = { :total => 0, :start => 0, :rows => [ ] }
    q.search(options[:i], options[:q], opts[:sort], opts[:start], opts[:rows]) do |item|
      is_dbi = false
      if item.kind_of?(Chef::DataBagItem)
        is_dbi = true
        data = item.raw_data
      else
        data = item
      end

      if options[:attribute]
        options[:attribute].split(".").each do |attr|
          data = data[attr]
        end
      end

      if options[:run_list]
        data = data.run_list.to_s
      end

      if options[:id_only]
        if options[:attribute] || options[:run_list]
          display[:rows] << data
        else
          display[:rows] << item.name
        end
      else
        if options[:attribute]
          data_key = options[:attribute]
        elsif options[:run_list]
          data_key = "run_list"
        else
          data_key = "data"
        end
        display[:rows] << { :id => is_dbi ? item["id"] : item.name, data_key => data }
      end
    end

    if options[:id_only]
      puts display[:rows].join("\n")
    else
      puts JSON.pretty_generate(display)
    end
  end

  #######
  # EC2 #
  #######

  desc "instance_data", "Generate EC2 Instance Data"
  method_options :run_list => :string, :edit => :boolean
  def instance_data
    setup
    attributes = Hash.new
    attributes["run_list"] = options[:run_list].split(" ")
    data = {
      "chef_server" => Chef::Config[:chef_server_url],
      "validation_client_name" => Chef::Config[:validation_client_name],
      "validation_key" => IO.read(Chef::Config[:validation_key]),
      "attributes" => attributes
    }
    output = JSON.pretty_generate(data)
    output = edit_data(data) if options[:edit]
    puts output
  end

####
# Support
###################################################
  no_tasks {
    def make_query_params(req_opts)
      query_part = ""
      req_opts.each do |key, value|
        query_part << "#{key}=#{URI.escape(value)}"
      end
      query_part
    end

    def get_cookbook_part(part, req_opts)
      query_part = make_query_params(req_opts)
      @rest.get_rest("cookbooks/#{options[:cookbook]}/#{part}?#{query_part}")
    end

    def setup
      @rest = Chef::REST.new(Chef::Config[:chef_server_url], ENV["OPSCODE_USER"], ENV["OPSCODE_KEY"])
    end

    def get_node
      @rest.get_rest("nodes/#{expand_node(options[:node])}")
    end

    def destroy_node
      @rest.delete_rest("nodes/#{expand_node(options[:node])}")
    end

    def destroy_nodes(nodelist)
      nodelist.each do |node|
        @rest.delete_rest("nodes/#{expand_node(node)}")
      end
    end

    def destroy_clients(clientlist)
      clientlist.each do |client|
        begin
          @rest.delete_rest("clients/#{client}") unless client =~ /-validator$/
        rescue Net::HTTPServerException
          raise unless ($!.message =~ /Not Found/ or $!.message =~ /Forbidden/)
          puts "Client: #{client}, Exception! #{$!.message}"
        end
      end
    end

    def save_node(node)
      puts "Storing node data for #{expand_node(options[:node])}..."
      begin
        retries = 5
        @rest.put_rest("nodes/#{expand_node(options[:node])}", node)
      rescue Net::HTTPFatalError
        retry if (retries -= 1) > 0
      end
      puts "Done."
    end

    def print_run_list(node)
      puts JSON.pretty_generate(node.run_list.run_list)
    end

    def get_list(thing)
      listing = @rest.get_rest(thing)
      if listing.kind_of?(Array)
        listing.collect! { |l| l =~ /^.+\/(.+)$/; $1 } unless options[:show_uri]
      else
        if options[:show_uri]
          listing = listing.values
        else
          listing = listing.keys
        end
      end
      listing
    end

    def get_role
      if options[:rbfile]
        puts "Loading #{options[:role]} from #{options[:rbfile]}"
        Chef::Config[:role_path] = File.join(Dir.getwd, "roles")
        short_name = File.basename(options[:rbfile], ".rb")
        Chef::Role.from_disk(short_name, "ruby")
      else
        @rest.get_rest("roles/#{options[:role]}")
      end
    end

    def save_role(role)
      puts "Storing role data for #{options[:role]}..."
      retries = 5
      begin
        @rest.put_rest("roles/#{options[:role]}", role)
      rescue Errno::ECONNREFUSED
        puts "Could not connect - trying again"
        retry if (retries -= 1) > 0
      end
      puts "Done."
    end

    def destroy_role
      @rest.delete_rest("roles/#{options[:role]}")
    end

    def destroy_client
      @rest.delete_rest("clients/#{options[:client]}")
    end

    def destroy_cookbook
      @rest.delete_rest("cookbooks/#{options[:cookbook]}")
    end

    def destroy_data
      @rest.delete_rest("data/#{options[:bag]}")
    end

    def destroy_item
      @rest.delete_rest("data/#{options[:bag]}/#{options[:id]}")
    end

    def edit_data(data)
      filename = "knife-edit-"
      0.upto(20) { filename += rand(9).to_s }
      filename << ".js"
      filename = File.join(Dir.tmpdir, filename)
      tf = File.open(filename, "w")
      tf.sync = true
      tf.puts JSON.pretty_generate(data)
      tf.close
      raise "Please set EDITOR environment variable" unless system("#{ENV["EDITOR"] || "vi"} #{tf.path}") 
      tf = File.open(filename, "r")
      output = tf.gets(nil)
      tf.close
      File.unlink(filename)
      output
    end

    def get_data
      @rest.get_rest("data/#{options[:bag]}")
    end

    def get_client
      @rest.get_rest("clients/#{options[:client]}")
    end

    def get_cookbook
      @rest.get_rest("cookbooks/#{options[:cookbook]}")
    end

     def destroy_cookbooks(cookbooklist)
       cookbooklist.each do |cookbook|
         begin
           @rest.delete_rest("cookbooks/#{cookbook}") unless cookbook =~ /-validator$/
         rescue Net::HTTPServerException
           raise unless ($!.message =~ /Not Found/ or $!.message =~ /Forbidden/)
           puts "Cookbook: #{cookbook}, Exception! #{$!.message}"
        end
      end
    end

    def add_to_run_list(node, new_value, after=nil)
      if after
        nlist = []
        node.run_list.each do |entry|
          nlist << entry
          if entry == after
            nlist << new_value
          end
        end
        node.run_list.reset(nlist)
      else
        node.run_list << new_value
      end
    end

    def expand_node(name)
      if name =~ /./
        name = name.dup
        name.gsub!(".", "_")
      end
      name
    end
  }
end
>>>>>>> 83ba93d4

Chef::Application::Knife.new.run<|MERGE_RESOLUTION|>--- conflicted
+++ resolved
@@ -21,754 +21,6 @@
 $:.unshift(File.expand_path(File.join(File.dirname(__FILE__), "..", "lib")))
 
 require 'rubygems'
-<<<<<<< HEAD
 require 'chef/application/knife'
-=======
-require 'thor'
-require 'chef'
-require 'chef/node'
-require 'chef/role'
-require 'chef/data_bag'
-require 'chef/data_bag_item'
-require 'chef/rest'
-require 'chef/search/query'
-require 'tmpdir'
-require 'uri'
 
-Chef::Config.from_file("/etc/chef/client.rb")
-Chef::Log.level = (ENV.has_key?("LOG_LEVEL") ? ENV["LOG_LEVEL"].to_sym : Chef::Config[:log_level])
-Mixlib::Authentication::Log.logger = Chef::Log.logger
-
-API_OPSCODE_USER=ENV['OPSCODE_USER']
-API_OPSCODE_KEY=ENV['OPSCODE_KEY']
-Chef::Config[:node_name] = API_OPSCODE_USER
-Chef::Config[:client_key] = API_OPSCODE_KEY
-
-raise StandardError, "Please set OPSCODE_USER and OPSCODE_KEY" unless ENV['OPSCODE_USER'] && ENV['OPSCODE_KEY']
-
-class Knife < Thor
-
-  #########
-  # Nodes #
-  #########
-  desc "list_nodes", "List all the nodes in the system"
-  method_options :show_uri => :boolean
-  def list_nodes
-    setup
-    puts JSON.pretty_generate(get_list("nodes"))
-  end
-
-  desc "show_node", "Show a node"
-  method_options :node => :required, :attribute => :string, :run_list => :boolean
-  def show_node
-    setup
-    node = get_node
-    display = node
-    if options[:attribute]
-      options[:attribute].split(".").each do |attr|
-        display = display[attr]
-      end
-    end
-    if options[:run_list]
-      display = node.run_list.run_list
-    end
-    puts JSON.pretty_generate(display)
-  end
-
-  desc "edit_node", "Edit a node with your $EDITOR"
-  method_options :node => :required, :attribute => :string
-  def edit_node
-    setup
-    node = get_node
-    to_edit = node
-    new_node = nil
-
-    if options[:attribute]
-
-      attr_bits = options[:attribute].split(".")
-      to_edit = node
-      attr_bits.each do |attr|
-        to_edit = to_edit[attr]
-      end
-      edited_data = JSON.parse(edit_data(to_edit))
-
-      walker = node
-      attr_bits.each_index do |i|
-        if (attr_bits.length - 1) == i
-          walker[attr_bits[i]] = edited_data
-        else
-          walker = walker[attr_bits[i]]
-        end
-      end
-      new_node = node
-    else
-      new_node = JSON.parse(edit_data(node))
-    end
-
-    save_node(new_node)
-  end
-
-  desc "delete_node", "Delete a node"
-  method_options :node => :required
-  def delete_node
-    setup
-    destroy_node
-    puts "Done."
-  end
-
-  desc "delete_nodes", "Delete all nodes"
-  def delete_nodes
-    setup
-    nodelist = get_list("nodes")
-    destroy_nodes(nodelist)
-  end
-
-  desc "add_node_recipe", "Add a recipe to a node"
-  method_options :recipe => :required, :after => :string, :node => :required
-  def add_node_recipe
-    setup
-    node = get_node
-    add_to_run_list(node, "recipe[#{options[:recipe]}]", options[:after])
-    save_node(node)
-    print_run_list(node)
-  end
-
-  desc "remove_node_recipe", "Remove a recipe from a node"
-  method_options :recipe => :required, :node => :required
-  def remove_node_recipe
-    setup
-    node = get_node
-    node.run_list.remove("recipe[#{options[:recipe]}]")
-    save_node(node)
-    print_run_list(node)
-  end
-
-  desc "add_node_role", "Add a role to a node"
-  method_options :role => :required, :after => :string, :node => :required
-  def add_node_role
-    setup
-    node = get_node
-    add_to_run_list(node, "role[#{options[:role]}]", options[:after])
-    save_node(node)
-    print_run_list(node)
-  end
-
-  desc "remove_node_role", "Remove a role from a node"
-  method_options :role => :required, :node => :required
-  def remove_node_role
-    setup
-    node = get_node
-    node.run_list.remove("role[#{options[:role]}]")
-    save_node(node)
-    print_run_list(node)
-  end
-
-  desc "add_node_run_list", "Add an item to the run list for a node"
-  method_options :item => :required, :after => :string, :node => :required
-  def add_node_run_list
-    setup
-    node = get_node
-    add_to_run_list(node, options[:item], options[:after])
-    save_node(node)
-    print_run_list(node)
-  end
-
-  desc "remove_node_run_list", "Remove an item from the run list for a node"
-  method_options :item => :required, :node => :required
-  def remove_node_run_list
-    setup
-    node = get_node
-    node.run_list.remove(options[:item])
-    save_node(node)
-    print_run_list(node)
-  end
-
-  #########
-  # Roles #
-  #########
-  desc "list_roles", "List all the roles in the system"
-  method_options :show_uri => :boolean
-  def list_roles
-    setup
-    puts JSON.pretty_generate(get_list("roles"))
-  end
-
-  desc "create_role", "Create a Role"
-  method_options :role => :required, :rbfile => :string, :description => :string
-  def create_role
-    setup
-    if options[:rbfile]
-      role = get_role
-    else
-      role = {
-        "name" => options[:role],
-        "description" => options[:description] || "DESCRIPTION",
-        "recipes" => [],
-        "default_attributes" => { },
-        "override_attributes" => { },
-        "chef_type" => "role",
-        "json_class" => "Chef::Role"
-      }
-    end
-    result = JSON.parse(edit_data(role))
-    @rest.post_rest("roles", result)
-  end
-
-  desc "show_role", "Show a role"
-  method_options :role => :required
-  def show_role
-    setup
-    puts JSON.pretty_generate(get_role)
-  end
-
-  desc "edit_role", "Edit a Role"
-  method_options :role => :required, :rbfile => :string
-  def edit_role
-    setup
-    role = get_role
-    save_role(JSON.parse(edit_data(role)))
-  end
-
-  desc "delete_role", "Delete a role"
-  method_options :role => :required
-  def delete_role
-    setup
-    destroy_role
-    puts "Done."
-  end
-
-  ###########
-  # Clients #
-  ###########
-  desc "list_clients", "List all the API clients in the system"
-  method_options :show_uri => :boolean
-  def list_clients
-    setup
-    puts JSON.pretty_generate(get_list("clients"))
-  end
-
-  desc "create_client", "Create a Client"
-  method_options :client => :required, :key => :required
-  def create_client
-    validation_name = ENV["OPSCODE_USER"]
-    validation_key =  ENV["OPSCODE_KEY"]
-
-    @vr = Chef::REST.new(Chef::Config[:chef_server_url], validation_name, validation_key)
-    @vr.register(options[:client], options[:key])
-    puts "Done."
-  end
-
-  desc "show_client", "Show a client"
-  method_options :client => :required
-  def show_client
-    setup
-    puts JSON.pretty_generate(get_client)
-  end
-
-  desc "reregister_client", "Re-Generate the key for a Client"
-  method_options :client => :required, :key => :required
-  def reregister_client
-    setup
-    r = @rest.put_rest("clients/#{options[:client]}", { :private_key => true })
-    puts r["private_key"]
-    File.open(options[:key], "w") do |f|
-      f.print r["private_key"]
-    end
-  end
-
-  desc "delete_client", "Delete a client"
-  method_options :client => :required
-  def delete_client
-    setup
-    destroy_client
-    puts "Done."
-  end
-
-  desc "delete_clients", "Delete *all* clients"
-  def delete_clients
-    setup
-    destroy_clients(get_list("clients"))
-    puts "Done."
-  end
-
-  desc "delete cookbooks", "Delete *all* cookbooks"
-  def delete_cookbooks
-    setup
-    destroy_cookbooks(get_list("cookbooks"))
-    puts "Done."
-  end
-
-
-  #############
-  # Cookbooks #
-  #############
-  desc "list_cookbooks", "List all the cookbooks on the server"
-  method_options :show_uri => :boolean
-  def list_cookbooks
-    setup
-    puts JSON.pretty_generate(get_list("cookbooks"))
-  end
-
-  desc "show_cookbook", "Show a cookbook"
-  method_options :cookbook => :required
-  def show_cookbook
-    setup
-    begin
-      puts JSON.pretty_generate(get_cookbook)
-    rescue Net::HTTPServerException
-      raise unless $!.message =~ /Not Found/
-      puts "No cookbook found for name '#{options[:cookbook]}'"
-    end
-  end
-
-  desc "show_cookbook_attribute", "Show an attribute file in a cookbook"
-  method_options :cookbook => :required, :file => :required
-  def show_cookbook_attribute
-    setup
-    begin
-      puts get_cookbook_part("attributes", { :id => options[:file] })
-    rescue Net::HTTPServerException
-      raise unless $!.message =~ /Not Found/
-      puts "No cookbook part found for cookbook '#{options[:cookbook]}', attribute '#{options[:file]}'"
-    end
-  end
-
-  desc "show_cookbook_definition", "Show a definition file in a cookbook"
-  method_options :cookbook => :required, :file => :required
-  def show_cookbook_definition
-    setup
-    begin
-      puts get_cookbook_part("definitions", { :id => options[:file] })
-    rescue Net::HTTPServerException
-      raise unless $!.message =~ /Not Found/
-      puts "No cookbook part found for cookbook '#{options[:cookbook]}', definition '#{options[:file]}'"
-    end
-  end
-
-  desc "show_cookbook_file", "Show a remote file in a cookbook"
-  method_options :cookbook => :required, :file => :required, :fqdn => :string, :platform => :string, :version => :string
-  def show_cookbook_file
-    setup
-    opts = { :id => options[:file] }
-    opts[:fqdn] = options[:fqdn] if options.has_key?(:fqdn)
-    opts[:platform] = options[:platform] if options.has_key?(:platform)
-    opts[:version] = options[:version] if options.has_key?(:version)
-
-    begin
-      puts get_cookbook_part("files", opts)
-    rescue Net::HTTPServerException
-      raise unless $!.message =~ /Not Found/
-      puts "No file found for cookbook '#{options[:cookbook]}', file '#{options[:file]}'"
-    end
-  end
-
-  desc "show_cookbook_library", "Show a library file in a cookbook"
-  method_options :cookbook => :required, :file => :required
-  def show_cookbook_library
-    setup
-    begin
-      puts get_cookbook_part("libraries", { :id => options[:file] })
-    rescue Net::HTTPServerException
-      raise unless $!.message =~ /Not Found/
-      puts "No library found for cookbook '#{options[:cookbook]}', library '#{options[:file]}'"
-    end
-  end
-
-  desc "show_cookbook_recipe", "Show a recipe file in a cookbook"
-  method_options :cookbook => :required, :file => :required
-  def show_cookbook_recipe
-    setup
-    begin
-      puts get_cookbook_part("recipes", { :id => options[:file] })
-    rescue Net::HTTPServerException
-      raise unless $!.message =~ /Not Found/
-      puts "No recipe found for cookbook '#{options[:cookbook]}', recipe '#{options[:file]}'"
-    end
-  end
-
-  desc "show_cookbook_template", "Show a template file in a cookbook"
-  method_options :cookbook => :required, :file => :required, :fqdn => :string, :platform => :string, :version => :string
-  def show_cookbook_template
-    setup
-    opts = { :id => options[:file] }
-    opts[:fqdn] = options[:fqdn] if options.has_key?(:fqdn)
-    opts[:platform] = options[:platform] if options.has_key?(:platform)
-    opts[:version] = options[:version] if options.has_key?(:version)
-
-    begin
-      puts get_cookbook_part("templates", opts)
-    rescue Net::HTTPServerException
-      raise unless $!.message =~ /Not Found/
-      puts "No template found for cookbook '#{options[:cookbook]}', recipe '#{options[:file]}'"
-    end
-  end
-
-  desc "download_cookbook", "Download a tarball of a cookbook"
-  method_options :cookbook => :required, :file => :required
-  def download_cookbook
-    setup
-    Chef::Log.level(:debug)
-    tf = @rest.get_rest("cookbooks/#{options[:cookbook]}/_content", true)
-    FileUtils.cp(tf.path, options[:file])
-    puts "Done."
-  end
-
-  desc "delete_cookbook", "Remove a cookbook"
-  method_options :cookbook => :required
-  def delete_cookbook
-    setup
-    begin
-      destroy_cookbook
-      puts "Done."
-    rescue Net::HTTPServerException
-      raise unless $!.message =~ /Not Found/
-      puts "No cookbook found for name '#{options[:cookbook]}'"
-    end
-  end
-
-  #############
-  # Data Bags #
-  #############
-  desc "list_data", "List the available data bags"
-  def list_data
-    setup
-    puts JSON.pretty_generate(get_list("data"))
-  end
-
-  desc "create_data", "Create a Data Bag"
-  method_options :bag => :required
-  def create_data
-    setup
-    bag = {
-      "name" => options[:bag],
-    }
-    result = JSON.parse(edit_data(bag))
-    @rest.post_rest("data", result)
-  end
-
-  desc "show_data", "Show a Data Bag"
-  method_options :bag => :required
-  def show_data
-    setup
-    puts JSON.pretty_generate(get_list("data/#{options[:bag]}"))
-  end
-
-  desc "delete_data", "Remove a data bag"
-  method_options :bag => :required
-  def delete_data
-    setup
-    destroy_data
-    puts "Done."
-  end
-
-  desc "create_item", "Create an item in a data bag"
-  method_options :bag => :required, :id => :required
-  def create_item
-    setup
-    item = {
-      "id" => options[:id]
-    }
-    result = JSON.parse(edit_data(item))
-    @rest.put_rest("data/#{options[:bag]}/#{options[:id]}", result)
-  end
-
-  desc "show_item", "Show an item in a data bag"
-  method_options :bag => :required, :id => :required
-  def show_item
-    setup
-    puts JSON.pretty_generate(@rest.get_rest("data/#{options[:bag]}/#{options[:id]}"))
-  end
-
-  desc "edit_item", "Edit an item in a data bag"
-  method_options :bag => :required, :id => :required
-  def edit_item
-    setup
-    item = @rest.get_rest("data/#{options[:bag]}/#{options[:id]}")
-    result = JSON.parse(edit_data(item))
-    @rest.put_rest("data/#{options[:bag]}/#{options[:id]}", result)
-    puts "Done."
-  end
-
-  desc "delete_item", "Remove a data bag item"
-  method_options :bag => :required, :id => :required
-  def delete_item
-    setup
-    destroy_item
-    puts "Done."
-  end
-
-  ##########
-  # Search #
-  ##########
-
-  desc "list_search", "List the available search indexes"
-  def list_search
-    setup
-    puts JSON.pretty_generate(get_list("search"))
-  end
-
-  desc "search", "Search an index"
-  method_options :i => :required, :q => :required, :sort => :string, :start => :string, :rows => :string, :attribute => :string, :raw => :string, :id_only => :string, :run_list => :string
-  def search
-    setup
-    opts = {
-      :sort => nil,
-      :start => 0,
-      :rows => 20
-    }
-    [ :sort, :start, :rows ].each do |o|
-      opts[o] = options[o] if options.has_key?(o)
-    end
-    q = Chef::Search::Query.new
-
-    display = { :total => 0, :start => 0, :rows => [ ] }
-    q.search(options[:i], options[:q], opts[:sort], opts[:start], opts[:rows]) do |item|
-      is_dbi = false
-      if item.kind_of?(Chef::DataBagItem)
-        is_dbi = true
-        data = item.raw_data
-      else
-        data = item
-      end
-
-      if options[:attribute]
-        options[:attribute].split(".").each do |attr|
-          data = data[attr]
-        end
-      end
-
-      if options[:run_list]
-        data = data.run_list.to_s
-      end
-
-      if options[:id_only]
-        if options[:attribute] || options[:run_list]
-          display[:rows] << data
-        else
-          display[:rows] << item.name
-        end
-      else
-        if options[:attribute]
-          data_key = options[:attribute]
-        elsif options[:run_list]
-          data_key = "run_list"
-        else
-          data_key = "data"
-        end
-        display[:rows] << { :id => is_dbi ? item["id"] : item.name, data_key => data }
-      end
-    end
-
-    if options[:id_only]
-      puts display[:rows].join("\n")
-    else
-      puts JSON.pretty_generate(display)
-    end
-  end
-
-  #######
-  # EC2 #
-  #######
-
-  desc "instance_data", "Generate EC2 Instance Data"
-  method_options :run_list => :string, :edit => :boolean
-  def instance_data
-    setup
-    attributes = Hash.new
-    attributes["run_list"] = options[:run_list].split(" ")
-    data = {
-      "chef_server" => Chef::Config[:chef_server_url],
-      "validation_client_name" => Chef::Config[:validation_client_name],
-      "validation_key" => IO.read(Chef::Config[:validation_key]),
-      "attributes" => attributes
-    }
-    output = JSON.pretty_generate(data)
-    output = edit_data(data) if options[:edit]
-    puts output
-  end
-
-####
-# Support
-###################################################
-  no_tasks {
-    def make_query_params(req_opts)
-      query_part = ""
-      req_opts.each do |key, value|
-        query_part << "#{key}=#{URI.escape(value)}"
-      end
-      query_part
-    end
-
-    def get_cookbook_part(part, req_opts)
-      query_part = make_query_params(req_opts)
-      @rest.get_rest("cookbooks/#{options[:cookbook]}/#{part}?#{query_part}")
-    end
-
-    def setup
-      @rest = Chef::REST.new(Chef::Config[:chef_server_url], ENV["OPSCODE_USER"], ENV["OPSCODE_KEY"])
-    end
-
-    def get_node
-      @rest.get_rest("nodes/#{expand_node(options[:node])}")
-    end
-
-    def destroy_node
-      @rest.delete_rest("nodes/#{expand_node(options[:node])}")
-    end
-
-    def destroy_nodes(nodelist)
-      nodelist.each do |node|
-        @rest.delete_rest("nodes/#{expand_node(node)}")
-      end
-    end
-
-    def destroy_clients(clientlist)
-      clientlist.each do |client|
-        begin
-          @rest.delete_rest("clients/#{client}") unless client =~ /-validator$/
-        rescue Net::HTTPServerException
-          raise unless ($!.message =~ /Not Found/ or $!.message =~ /Forbidden/)
-          puts "Client: #{client}, Exception! #{$!.message}"
-        end
-      end
-    end
-
-    def save_node(node)
-      puts "Storing node data for #{expand_node(options[:node])}..."
-      begin
-        retries = 5
-        @rest.put_rest("nodes/#{expand_node(options[:node])}", node)
-      rescue Net::HTTPFatalError
-        retry if (retries -= 1) > 0
-      end
-      puts "Done."
-    end
-
-    def print_run_list(node)
-      puts JSON.pretty_generate(node.run_list.run_list)
-    end
-
-    def get_list(thing)
-      listing = @rest.get_rest(thing)
-      if listing.kind_of?(Array)
-        listing.collect! { |l| l =~ /^.+\/(.+)$/; $1 } unless options[:show_uri]
-      else
-        if options[:show_uri]
-          listing = listing.values
-        else
-          listing = listing.keys
-        end
-      end
-      listing
-    end
-
-    def get_role
-      if options[:rbfile]
-        puts "Loading #{options[:role]} from #{options[:rbfile]}"
-        Chef::Config[:role_path] = File.join(Dir.getwd, "roles")
-        short_name = File.basename(options[:rbfile], ".rb")
-        Chef::Role.from_disk(short_name, "ruby")
-      else
-        @rest.get_rest("roles/#{options[:role]}")
-      end
-    end
-
-    def save_role(role)
-      puts "Storing role data for #{options[:role]}..."
-      retries = 5
-      begin
-        @rest.put_rest("roles/#{options[:role]}", role)
-      rescue Errno::ECONNREFUSED
-        puts "Could not connect - trying again"
-        retry if (retries -= 1) > 0
-      end
-      puts "Done."
-    end
-
-    def destroy_role
-      @rest.delete_rest("roles/#{options[:role]}")
-    end
-
-    def destroy_client
-      @rest.delete_rest("clients/#{options[:client]}")
-    end
-
-    def destroy_cookbook
-      @rest.delete_rest("cookbooks/#{options[:cookbook]}")
-    end
-
-    def destroy_data
-      @rest.delete_rest("data/#{options[:bag]}")
-    end
-
-    def destroy_item
-      @rest.delete_rest("data/#{options[:bag]}/#{options[:id]}")
-    end
-
-    def edit_data(data)
-      filename = "knife-edit-"
-      0.upto(20) { filename += rand(9).to_s }
-      filename << ".js"
-      filename = File.join(Dir.tmpdir, filename)
-      tf = File.open(filename, "w")
-      tf.sync = true
-      tf.puts JSON.pretty_generate(data)
-      tf.close
-      raise "Please set EDITOR environment variable" unless system("#{ENV["EDITOR"] || "vi"} #{tf.path}") 
-      tf = File.open(filename, "r")
-      output = tf.gets(nil)
-      tf.close
-      File.unlink(filename)
-      output
-    end
-
-    def get_data
-      @rest.get_rest("data/#{options[:bag]}")
-    end
-
-    def get_client
-      @rest.get_rest("clients/#{options[:client]}")
-    end
-
-    def get_cookbook
-      @rest.get_rest("cookbooks/#{options[:cookbook]}")
-    end
-
-     def destroy_cookbooks(cookbooklist)
-       cookbooklist.each do |cookbook|
-         begin
-           @rest.delete_rest("cookbooks/#{cookbook}") unless cookbook =~ /-validator$/
-         rescue Net::HTTPServerException
-           raise unless ($!.message =~ /Not Found/ or $!.message =~ /Forbidden/)
-           puts "Cookbook: #{cookbook}, Exception! #{$!.message}"
-        end
-      end
-    end
-
-    def add_to_run_list(node, new_value, after=nil)
-      if after
-        nlist = []
-        node.run_list.each do |entry|
-          nlist << entry
-          if entry == after
-            nlist << new_value
-          end
-        end
-        node.run_list.reset(nlist)
-      else
-        node.run_list << new_value
-      end
-    end
-
-    def expand_node(name)
-      if name =~ /./
-        name = name.dup
-        name.gsub!(".", "_")
-      end
-      name
-    end
-  }
-end
->>>>>>> 83ba93d4
-
-Chef::Application::Knife.new.run+Chef::Application::Knife.new.run
