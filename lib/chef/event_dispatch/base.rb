class Chef

  # ==EventDispatch
  # Classes in EventDispatch deal with collecting, distributing, and handling
  # information in response to events that occur during a chef-client run.
  #
  # EventDispatch uses a simple publishing system where data from all events
  # are forwarded to all subscribers unconditionally.
  #
  # EventDispatch is used to implement custom console output formatters so that
  # users may have more control over the formatting and verbosity of Chef
  # client output and client-side data collection for server-side client
  # history storage and reporting.
  #
  # === API Stability Status
  # The EventDispatch API is intended to become a stable, public API upon which
  # end-users can implement their own custom output formatters, reporting
  # integration libraries, and more. This is a new feature, however, so
  # breaking changes may be required as it "bakes" in order to provide a clean,
  # coherent and supportable API in the long term. Therefore, developers should
  # consider the feature "beta" for now and be prepared for possible breaking
  # changes in point releases.
  module EventDispatch

    # == EventDispatch::Base
    # EventDispatch::Base is a completely abstract base class that defines the
    # API used by both the classes that collect event information and those
    # that process them.
    class Base

      # Called at the very start of a Chef Run
      def run_start(version)
      end

      def run_started(run_status)
      end

      # Called at the end a successful Chef run.
      def run_completed(node)
      end

      # Called at the end of a failed Chef run.
      def run_failed(exception)
      end

      # Called right after ohai runs.
      def ohai_completed(node)
      end

      # Announce that we're not going to register the client. Generally because
      # we already have the private key, or because we're deliberately not using
      # a key.
      def skipping_registration(node_name, config)
      end

      # About to attempt to create a private key registered to the server with
      # client +node_name+.
      def registration_start(node_name, config)
      end

      # Successfully created the private key and registered this client with the
      # server.
      def registration_completed
      end

      # Failed to register this client with the server.
      def registration_failed(node_name, exception, config)
      end

      # Called before Chef client loads the node data from the server
      def node_load_start(node_name, config)
      end

      # TODO: def node_run_list_overridden(*args)

      # Failed to load node data from the server
      def node_load_failed(node_name, exception, config)
      end

      # Error expanding the run list
      def run_list_expand_failed(node, exception)
      end

      # Called after Chef client has loaded the node data.
      # Default and override attrs from roles have been computed, but not yet applied.
      # Normal attrs from JSON have been added to the node.
      def node_load_completed(node, expanded_run_list, config)
      end

      # Called after the Policyfile was loaded. This event only occurs when
      # chef is in policyfile mode.
      def policyfile_loaded(policy)
      end

      # Called before the cookbook collection is fetched from the server.
      def cookbook_resolution_start(expanded_run_list)
      end

      # Called when there is an error getting the cookbook collection from the
      # server.
      def cookbook_resolution_failed(expanded_run_list, exception)
      end

      # Called when the cookbook collection is returned from the server.
      def cookbook_resolution_complete(cookbook_collection)
      end

      # Called before unneeded cookbooks are removed
      def cookbook_clean_start
      end

      # Called after the file at +path+ is removed. It may be removed if the
      # cookbook containing it was removed from the run list, or if the file was
      # removed from the cookbook.
      def removed_cookbook_file(path)
      end

      # Called when cookbook cleaning is finished.
      def cookbook_clean_complete
      end

      # Called before cookbook sync starts
      def cookbook_sync_start(cookbook_count)
      end

      # Called when cookbook +cookbook+ has been sync'd
      def synchronized_cookbook(cookbook_name, cookbook)
      end

      # Called when an individual file in a cookbook has been updated
      def updated_cookbook_file(cookbook_name, path)
      end

      # Called when an error occurs during cookbook sync
      def cookbook_sync_failed(cookbooks, exception)
      end

      # Called after all cookbooks have been sync'd.
      def cookbook_sync_complete
      end

      ## TODO: add cookbook name to the API for file load callbacks

      ## TODO: add callbacks for overall cookbook eval start and complete.

      # Called when library file loading starts
      def library_load_start(file_count)
      end

      # Called when library file has been loaded
      def library_file_loaded(path)
      end

      # Called when a library file has an error on load.
      def library_file_load_failed(path, exception)
      end

      # Called when library file loading has finished
      def library_load_complete
      end

      # Called when LWRP loading starts
      def lwrp_load_start(lwrp_file_count)
      end

      # Called after a LWR or LWP has been loaded
      def lwrp_file_loaded(path)
      end

      # Called after a LWR or LWP file errors on load
      def lwrp_file_load_failed(path, exception)
      end

      # Called when LWRPs are finished loading
      def lwrp_load_complete
      end

      # Called before attribute files are loaded
      def attribute_load_start(attribute_file_count)
      end

      # Called after the attribute file is loaded
      def attribute_file_loaded(path)
      end

      # Called when an attribute file fails to load.
      def attribute_file_load_failed(path, exception)
      end

      # Called when attribute file loading is finished
      def attribute_load_complete
      end

      # Called before resource definitions are loaded
      def definition_load_start(definition_file_count)
      end

      # Called when a resource definition has been loaded
      def definition_file_loaded(path)
      end

      # Called when a resource definition file fails to load
      def definition_file_load_failed(path, exception)
      end

      # Called when resource definitions are done loading
      def definition_load_complete
      end

      # Called before recipes are loaded
      def recipe_load_start(recipe_count)
      end

      # Called after the recipe has been loaded
      def recipe_file_loaded(path)
      end

      # Called after a recipe file fails to load
      def recipe_file_load_failed(path, exception)
      end

      # Called when a recipe cannot be resolved
      def recipe_not_found(exception)
      end

      # Called when recipes have been loaded.
      def recipe_load_complete
      end

      # Called before convergence starts
      def converge_start(run_context)
      end

      # Called when the converge phase is finished.
      def converge_complete
      end

      # Called if the converge phase fails
      def converge_failed(exception)
      end

      ##################################
      # Audit Mode Events
      # This phase is currently experimental and these event APIs are subject to change
      ##################################

      # Called before audit phase starts
      def audit_phase_start(run_status)
      end

      # Called when audit phase successfully finishes
      def audit_phase_complete(audit_output)
      end

      # Called if there is an uncaught exception during the audit phase.  The audit runner should
      # be catching and handling errors from the examples, so this is only uncaught errors (like
      # bugs in our handling code)
      def audit_phase_failed(exception, audit_output)
      end

      # Signifies the start of a `control_group` block with a defined name
      def control_group_started(name)
      end

      # An example in a `control_group` block completed successfully
      def control_example_success(control_group_name, example_data)
      end

      # An example in a `control_group` block failed with the provided error
      def control_example_failure(control_group_name, example_data, error)
      end

      # TODO: need events for notification resolve?
      # def notifications_resolved
      # end

<<<<<<< HEAD
      #
      # Resource events and ordering:
      #
      # 1. Start the action
      #    - resource_action_start
      # 2. Check the guard
      #    - resource_skipped: (goto 7) if only_if/not_if say to skip
      # 3. Load the current resource
      #    - resource_current_state_loaded
      #    - resource_current_state_load_bypassed (if not why-run safe)
      # 4. Check if why-run safe
      #    - resource_bypassed: (goto 7) if not why-run safe
      # 5. During processing:
      #    - resource_update_applied: For each actual change (many per action)
      # 6. Processing complete status:
      #    - resource_failed if the resource threw an exception while running
      #    - resource_failed_retriable: (goto 3) if resource failed and will be retried
      #    - resource_updated if the resource was updated (resource_update_applied will have been called)
      #    - resource_up_to_date if the resource was up to date (no resource_update_applied)
      # 7. Processing complete:
      #    - resource_completed
      #
=======
      # Called before action is executed on a resource.
      def resource_action_start(resource, action, notification_type=nil, notifier=nil)
      end

      ##
      # https://github.com/chef/chef/issues/2812
      #
      # Called when a progress notification should be sent to the user to
      # indicate the overall progress of a long running operation, such as
      # a large file download.
      def resource_action_progress(resource, current, total, interval)
      end

      # Called when a resource fails, but will retry.
      def resource_failed_retriable(resource, action, retry_count, exception)
      end
>>>>>>> 9c7bc873

      # Called before action is executed on a resource.
      def resource_action_start(resource, action, notification_type = nil, notifier = nil)
      end

      # Called when a resource action has been skipped b/c of a conditional
      def resource_skipped(resource, action, conditional)
      end

      # Called after #load_current_resource has run.
      def resource_current_state_loaded(resource, action, current_resource)
      end

      # Called when resource current state load is skipped due to the provider
      # not supporting whyrun mode.
      def resource_current_state_load_bypassed(resource, action, current_resource)
      end

      # Called when evaluating a resource that does not support whyrun in whyrun mode
      def resource_bypassed(resource, action, current_resource)
      end

      # Called when a change has been made to a resource. May be called multiple
      # times per resource, e.g., a file may have its content updated, and then
      # its permissions updated.
      def resource_update_applied(resource, action, update)
      end

      # Called when a resource fails, but will retry.
      def resource_failed_retriable(resource, action, retry_count, exception)
      end

      # Called when a resource fails and will not be retried.
      def resource_failed(resource, action, exception)
      end

      # Called after a resource has been completely converged, but only if
      # modifications were made.
      def resource_updated(resource, action)
      end

      # Called when a resource has no converge actions, e.g., it was already correct.
      def resource_up_to_date(resource, action)
      end

      # Called when a resource action has been completed
      def resource_completed(resource)
      end

      # A stream has opened.
      def stream_opened(stream, options = {})
      end

      # A stream has closed.
      def stream_closed(stream, options = {})
      end

      # A chunk of data from a stream.  The stream is managed by "stream," which
      # can be any tag whatsoever.  Data in different "streams" may not be placed
      # on the same line or even sent to the same console.
      def stream_output(stream, output, options = {})
      end

      # Called before handlers run
      def handlers_start(handler_count)
      end

      # Called after an individual handler has run
      def handler_executed(handler)
      end

      # Called after all handlers have executed
      def handlers_completed
      end

      # Called when an assertion declared by a provider fails
      def provider_requirement_failed(action, resource, exception, message)
      end

      # Called when a provider makes an assumption after a failed assertion
      # in whyrun mode, in order to allow execution to continue
      def whyrun_assumption(action, resource, message)
      end

      # Emit a message about something being deprecated.
      def deprecation(message, location = caller(2..2)[0])
      end

      def run_list_expanded(run_list_expansion)
      end

      # An uncategorized message. This supports the case that a user needs to
      # pass output that doesn't fit into one of the callbacks above. Note that
      # there's no semantic information about the content or importance of the
      # message. That means that if you're using this too often, you should add a
      # callback for it.
      def msg(message)
      end

    end
  end
end<|MERGE_RESOLUTION|>--- conflicted
+++ resolved
@@ -274,7 +274,6 @@
       # def notifications_resolved
       # end
 
-<<<<<<< HEAD
       #
       # Resource events and ordering:
       #
@@ -297,24 +296,12 @@
       # 7. Processing complete:
       #    - resource_completed
       #
-=======
-      # Called before action is executed on a resource.
-      def resource_action_start(resource, action, notification_type=nil, notifier=nil)
-      end
-
-      ##
-      # https://github.com/chef/chef/issues/2812
-      #
+
       # Called when a progress notification should be sent to the user to
       # indicate the overall progress of a long running operation, such as
       # a large file download.
       def resource_action_progress(resource, current, total, interval)
       end
-
-      # Called when a resource fails, but will retry.
-      def resource_failed_retriable(resource, action, retry_count, exception)
-      end
->>>>>>> 9c7bc873
 
       # Called before action is executed on a resource.
       def resource_action_start(resource, action, notification_type = nil, notifier = nil)
